--- conflicted
+++ resolved
@@ -49,21 +49,11 @@
 		<TrimMode>link</TrimMode>
 	</PropertyGroup>
 
-<<<<<<< HEAD
-  <PropertyGroup Condition="'$(OS)' == 'Windows_NT' OR '$(ASFNetFramework)' != ''">
-    <TargetFrameworks>net6.0;net48</TargetFrameworks>
-  </PropertyGroup>
-
-  <PropertyGroup Condition="'$(OS)' != 'Windows_NT' AND '$(ASFNetFramework)' == ''">
-    <TargetFramework>net6.0</TargetFramework>
-  </PropertyGroup>
-=======
 	<PropertyGroup Condition="'$(OS)' == 'Windows_NT' OR '$(ASFNetFramework)' != ''">
-		<TargetFrameworks>net5.0;net48</TargetFrameworks>
+		<TargetFrameworks>net6.0;net48</TargetFrameworks>
 	</PropertyGroup>
 
 	<PropertyGroup Condition="'$(OS)' != 'Windows_NT' AND '$(ASFNetFramework)' == ''">
-		<TargetFramework>net5.0</TargetFramework>
+		<TargetFramework>net6.0</TargetFramework>
 	</PropertyGroup>
->>>>>>> 59940308
 </Project>